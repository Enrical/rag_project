--- conflicted
+++ resolved
@@ -1,270 +1,260 @@
-import streamlit as st
-import requests
-from anthropic import Anthropic
-from urllib.parse import urlparse
-from typing import List, Dict, Optional
-import json
-
-
-def check_password():
-    """Display a password input box and verify access."""
-    if "password_verified" not in st.session_state:
-        st.session_state.password_verified = False
-
-    if not st.session_state.password_verified:
-        st.text_input("Escribe tu contraseña", type="password", key="password_input")
-
-        if st.button("Enviar"):
-            if st.session_state.password_input == st.secrets["APP_PASSWORD"]:
-                st.session_state.password_verified = True
-                st.session_state.admin_mode = True  # Automatically enable admin mode
-                st.success("Acceso concedido! Clica en continuar para abrir el panel de Administrador")
-                st.button("continuar")
-            else:
-                st.error("Invalid password. Please try again.")
-        st.stop()
-
-
-class RAGPipeline:
-    def __init__(self, ragie_api_key: str, anthropic_api_key: str):
-        self.ragie_api_key = ragie_api_key
-        self.anthropic_api_key = anthropic_api_key
-        self.anthropic_client = Anthropic(api_key=anthropic_api_key)
-
-        self.RAGIE_UPLOAD_URL = "https://api.ragie.ai/documents/url"
-        self.RAGIE_RETRIEVAL_URL = "https://api.ragie.ai/retrievals"
-
-    def upload_document(self, url: str, name: Optional[str] = None, mode: str = "fast") -> Dict:
-        if not name:
-            name = urlparse(url).path.split('/')[-1] or "document"
-
-        payload = {"mode": mode, "name": name, "url": url}
-        headers = {
-            "accept": "application/json",
-            "content-type": "application/json",
-            "authorization": f"Bearer {self.ragie_api_key}"
-        }
-
-        response = requests.post(self.RAGIE_UPLOAD_URL, json=payload, headers=headers)
-        if not response.ok:
-            raise Exception(f"Document upload failed: {response.status_code} {response.reason}")
-
-        return response.json()
-
-    def retrieve_chunks(self, query: str) -> List[str]:
-        headers = {
-            "Content-Type": "application/json",
-            "Authorization": f"Bearer {self.ragie_api_key}"
-        }
-
-        payload = {"query": query}
-
-        response = requests.post(self.RAGIE_RETRIEVAL_URL, headers=headers, json=payload)
-        if not response.ok:
-            raise Exception(f"Retrieval failed: {response.status_code} {response.reason}")
-
-        data = response.json()
-        return [chunk["text"] for chunk in data["scored_chunks"]]
-
-    def create_system_prompt(self, chunk_texts: List[str]) -> str:
-        return f"""Este asistente, Enrique, es el asistente interno de la Gestoría Mays para el puesto de gerente de la Gestoría.
-        /
-        Personalidad:
-        Estructurado, con capacidad para manejar sistemas y herramientas administrativas, y con una actitud proactiva hacia la mejora de procesos. A la vez, demuestra una cierta flexibilidad y empatía en la gestión del equipo, asegurándose de que haya consenso y evitando conflictos innecesarios.
-        /
-        Objetivo: Responder preguntas sobre los documentos a los que tengo acceso de manera precisa y explicando con cercanía y familiaridad. No copies y pegues el texto, responde a la pregunta con confianza. {chunk_texts}.
-        /
-        Para cualquier otra pregunta responde: "Todavía no tengo ese conocimiento, pero seguiré aprendiendo para poder ser de más ayuda pronto."""
-
-    def generate_response(self, system_prompt: str, query: str, conversation_history: list = None) -> str:
-        if conversation_history is None:
-            conversation_history = []
-        
-        messages = conversation_history + [{"role": "user", "content": query}]
-        
-        response = self.anthropic_client.messages.create(
-            model="claude-3-sonnet-20240229",
-            max_tokens=1024,
-            temperature=0.8,  # Adjust creativity level
-            system=system_prompt,
-            messages=messages
-        )
-        return response.content[0].text
-
-
-def load_documents():
-    """Load documents from a JSON file."""
-    try:
-        with open("documents.json", "r") as file:
-            return json.load(file)
-    except Exception as e:
-        st.error(f"Error loading documents.json: {str(e)}")
-        return {}
-
-
-def initialize_session_state():
-    """Initialize session state variables."""
-    if 'pipeline' not in st.session_state:
-        ragie_key = st.secrets["RAGIE_API_KEY"]
-        anthropic_key = st.secrets["ANTHROPIC_API_KEY"]
-        st.session_state.pipeline = RAGPipeline(ragie_key, anthropic_key)
-
-    if 'document_sets' not in st.session_state:
-        st.session_state.document_sets = load_documents()
-
-    if "conversations" not in st.session_state:
-        st.session_state.conversations = {}
-
-    if "current_conversation" not in st.session_state:
-        st.session_state.current_conversation = None
-
-    if 'current_client' not in st.session_state:
-        st.session_state.current_client = None
-
-    if 'uploaded_documents' not in st.session_state:
-        st.session_state.uploaded_documents = []
-
-    if 'chat_history' not in st.session_state:
-        st.session_state.chat_history = []
-
-    if 'chat_mode' not in st.session_state:
-        st.session_state.chat_mode = False
-
-    if 'admin_mode' not in st.session_state:
-        st.session_state.admin_mode = True
-
-
-def admin_interface():
-    st.sidebar.markdown("### Panel del Administración")
-    if st.sidebar.button("Nueva Conversación"):
-        new_id = f"Conversación {len(st.session_state.conversations) + 1}"
-        st.session_state.conversations[new_id] = []
-        st.session_state.current_conversation = new_id
-        #st.session_state.uploaded_documents = st.session_state.document_sets.get(id, [])
-
-        st.sidebar.markdown("### Documentos seleccionados")
-        for doc in st.session_state.uploaded_documents:
-            st.sidebar.markdown(f"- [**{doc['name']}**]({doc['url']})", unsafe_allow_html=True)
-
-    conversation_list = list(st.session_state.conversations.keys())
-    if conversation_list:
-        selected_conversation = st.sidebar.selectbox(
-            "Selecciona una conversación", conversation_list
-        )
-        if selected_conversation:
-            st.session_state.current_conversation = selected_conversation
-
-<<<<<<< HEAD
-        if client != "Selecciona tu asistente":
-            st.session_state.current_client = client
-            st.session_state.uploaded_documents = st.session_state.document_sets.get(client, [])
-
-    #        st.sidebar.markdown("### Documentos seleccionados")
-    #        for doc in st.session_state.uploaded_documents:
-    #            st.sidebar.markdown(f"- [**{doc['name']}**]({doc['url']})", unsafe_allow_html=True)
-=======
-    st.sidebar.markdown(f"**Conversación activa**: {st.session_state.current_conversation}")
->>>>>>> b243a34b
-
-    toggle_button_label = "Comenzar Chat" if st.session_state.admin_mode else "Cambiar al modo Admin"
-    if st.sidebar.button(toggle_button_label):
-        st.session_state.admin_mode = not st.session_state.admin_mode
-        st.session_state.chat_mode = not st.session_state.chat_mode
-
-
-def chat_interface():
-    st.markdown(
-        """
-        <style>
-        .user-message {
-            color: black;
-            font-weight: normal;
-            margin-bottom: 10px;
-        }
-        .ai-message {
-            color: black;
-            font-weight: bold;
-            margin-bottom: 10px;
-        }
-        /* Ensure child <p> elements inside .ai-message inherit the styles */
-        .ai-message p {
-        color: inherit; /* Use the color of the parent */
-        font-weight: inherit; /* Use the font weight of the parent */
-        }
-        </style>
-        """,
-        unsafe_allow_html=True
-    )
-
-    st.markdown("### 🕵️‍♂️ Habla con Enrique AI")
-
-    if not st.session_state.current_conversation:
-        st.info("Por favor selecciona o crea una nueva conversación.")
-        return
-
-    # Get the current conversation's history
-    current_history = st.session_state.conversations[st.session_state.current_conversation]
-
-    # Display the full chat history
-    chat_placeholder = st.empty()  # Placeholder to dynamically update the chat
-    with chat_placeholder.container():
-        for message in current_history:
-            if message["role"] == "user":
-                st.markdown(f'<div class="user-message">You: {message["content"]}</div>', unsafe_allow_html=True)
-            elif message["role"] == "assistant":
-                st.markdown(f'<div class="ai-message">🕵️‍♂️ Enrique AI: {message["content"]}</div>', unsafe_allow_html=True)
-
-    # Input and form for handling Enter or button click
-    with st.form(key="chat_form", clear_on_submit=True):
-        query = st.text_input("Escribe tu mensaje", value="", key="chat_query")
-        submit_button = st.form_submit_button("Enviar")
-
-    if submit_button:
-        if query.strip():
-            try:
-                # Append user's query to the current conversation
-                current_history.append({"role": "user", "content": query})
-
-                # Generate the assistant's response
-                with st.spinner("Generando respuesta..."):
-                    chunks = st.session_state.pipeline.retrieve_chunks(query)
-                    if chunks:
-                        system_prompt = st.session_state.pipeline.create_system_prompt(chunks)
-                        response = st.session_state.pipeline.generate_response(
-                            system_prompt, query, current_history
-                        )
-                    else:
-                        response = "No relevant information found."
-
-                    # Append assistant's response to the current conversation
-                    current_history.append({"role": "assistant", "content": response})
-
-                # Update chat dynamically
-                with chat_placeholder.container():
-                    for message in current_history:
-                        if message["role"] == "user":
-                            st.markdown(f'<div class="user-message">You: {message["content"]}</div>', unsafe_allow_html=True)
-                        elif message["role"] == "assistant":
-                            st.markdown(f'<div class="ai-message">🕵️‍♂️ Enrique AI: {message["content"]}</div>', unsafe_allow_html=True)
-
-            except Exception as e:
-                st.error(f"Error generating response: {str(e)}")
-        else:
-            st.error("Please enter a message.")
-
-
-def main():
-    st.set_page_config(page_title="Client Chat System",
-                       page_icon="https://essent-ia.com/wp-content/uploads/2024/11/cropped-cropped-Picture1.png",
-                       layout="centered")
-
-    check_password()
-    initialize_session_state()
-    admin_interface()
-
-   # if st.session_state.chat_mode:
-    chat_interface()
-
-
-if __name__ == "__main__":
-    main()
+import streamlit as st
+import requests
+from anthropic import Anthropic
+from urllib.parse import urlparse
+from typing import List, Dict, Optional
+import json
+
+
+def check_password():
+    """Display a password input box and verify access."""
+    if "password_verified" not in st.session_state:
+        st.session_state.password_verified = False
+
+    if not st.session_state.password_verified:
+        st.text_input("Escribe tu contraseña", type="password", key="password_input")
+
+        if st.button("Enviar"):
+            if st.session_state.password_input == st.secrets["APP_PASSWORD"]:
+                st.session_state.password_verified = True
+                st.session_state.admin_mode = True  # Automatically enable admin mode
+                st.success("Acceso concedido! Clica en continuar para abrir el panel de Administrador")
+                st.button("continuar")
+            else:
+                st.error("Invalid password. Please try again.")
+        st.stop()
+
+
+class RAGPipeline:
+    def __init__(self, ragie_api_key: str, anthropic_api_key: str):
+        self.ragie_api_key = ragie_api_key
+        self.anthropic_api_key = anthropic_api_key
+        self.anthropic_client = Anthropic(api_key=anthropic_api_key)
+
+        self.RAGIE_UPLOAD_URL = "https://api.ragie.ai/documents/url"
+        self.RAGIE_RETRIEVAL_URL = "https://api.ragie.ai/retrievals"
+
+    def upload_document(self, url: str, name: Optional[str] = None, mode: str = "fast") -> Dict:
+        if not name:
+            name = urlparse(url).path.split('/')[-1] or "document"
+
+        payload = {"mode": mode, "name": name, "url": url}
+        headers = {
+            "accept": "application/json",
+            "content-type": "application/json",
+            "authorization": f"Bearer {self.ragie_api_key}"
+        }
+
+        response = requests.post(self.RAGIE_UPLOAD_URL, json=payload, headers=headers)
+        if not response.ok:
+            raise Exception(f"Document upload failed: {response.status_code} {response.reason}")
+
+        return response.json()
+
+    def retrieve_chunks(self, query: str) -> List[str]:
+        headers = {
+            "Content-Type": "application/json",
+            "Authorization": f"Bearer {self.ragie_api_key}"
+        }
+
+        payload = {"query": query}
+
+        response = requests.post(self.RAGIE_RETRIEVAL_URL, headers=headers, json=payload)
+        if not response.ok:
+            raise Exception(f"Retrieval failed: {response.status_code} {response.reason}")
+
+        data = response.json()
+        return [chunk["text"] for chunk in data["scored_chunks"]]
+
+    def create_system_prompt(self, chunk_texts: List[str]) -> str:
+        return f"""Este asistente, Enrique, es el asistente interno de la Gestoría Mays para el puesto de gerente de la Gestoría.
+        /
+        Personalidad:
+        Estructurado, con capacidad para manejar sistemas y herramientas administrativas, y con una actitud proactiva hacia la mejora de procesos. A la vez, demuestra una cierta flexibilidad y empatía en la gestión del equipo, asegurándose de que haya consenso y evitando conflictos innecesarios.
+        /
+        Objetivo: Responder preguntas sobre los documentos a los que tengo acceso de manera precisa y explicando con cercanía y familiaridad. No copies y pegues el texto, responde a la pregunta con confianza. {chunk_texts}.
+        /
+        Para cualquier otra pregunta responde: "Todavía no tengo ese conocimiento, pero seguiré aprendiendo para poder ser de más ayuda pronto."""
+
+    def generate_response(self, system_prompt: str, query: str, conversation_history: list = None) -> str:
+        if conversation_history is None:
+            conversation_history = []
+        
+        messages = conversation_history + [{"role": "user", "content": query}]
+        
+        response = self.anthropic_client.messages.create(
+            model="claude-3-sonnet-20240229",
+            max_tokens=1024,
+            temperature=0.8,  # Adjust creativity level
+            system=system_prompt,
+            messages=messages
+        )
+        return response.content[0].text
+
+
+def load_documents():
+    """Load documents from a JSON file."""
+    try:
+        with open("documents.json", "r") as file:
+            return json.load(file)
+    except Exception as e:
+        st.error(f"Error loading documents.json: {str(e)}")
+        return {}
+
+
+def initialize_session_state():
+    """Initialize session state variables."""
+    if 'pipeline' not in st.session_state:
+        ragie_key = st.secrets["RAGIE_API_KEY"]
+        anthropic_key = st.secrets["ANTHROPIC_API_KEY"]
+        st.session_state.pipeline = RAGPipeline(ragie_key, anthropic_key)
+
+    if 'document_sets' not in st.session_state:
+        st.session_state.document_sets = load_documents()
+
+    if "conversations" not in st.session_state:
+        st.session_state.conversations = {}
+
+    if "current_conversation" not in st.session_state:
+        st.session_state.current_conversation = None
+
+    if 'current_client' not in st.session_state:
+        st.session_state.current_client = None
+
+    if 'uploaded_documents' not in st.session_state:
+        st.session_state.uploaded_documents = []
+
+    if 'chat_history' not in st.session_state:
+        st.session_state.chat_history = []
+
+    if 'chat_mode' not in st.session_state:
+        st.session_state.chat_mode = False
+
+    if 'admin_mode' not in st.session_state:
+        st.session_state.admin_mode = True
+
+
+def admin_interface():
+    st.sidebar.markdown("### Panel del Administración")
+    if st.sidebar.button("Nueva Conversación"):
+        new_id = f"Conversación {len(st.session_state.conversations) + 1}"
+        st.session_state.conversations[new_id] = []
+        st.session_state.current_conversation = new_id
+        #st.session_state.uploaded_documents = st.session_state.document_sets.get(id, [])
+
+        st.sidebar.markdown("### Documentos seleccionados")
+        for doc in st.session_state.uploaded_documents:
+            st.sidebar.markdown(f"- [**{doc['name']}**]({doc['url']})", unsafe_allow_html=True)
+
+    conversation_list = list(st.session_state.conversations.keys())
+    if conversation_list:
+        selected_conversation = st.sidebar.selectbox(
+            "Selecciona una conversación", conversation_list
+        )
+        if selected_conversation:
+            st.session_state.current_conversation = selected_conversation
+
+    st.sidebar.markdown(f"**Conversación activa**: {st.session_state.current_conversation}")
+
+    toggle_button_label = "Comenzar Chat" if st.session_state.admin_mode else "Cambiar al modo Admin"
+    if st.sidebar.button(toggle_button_label):
+        st.session_state.admin_mode = not st.session_state.admin_mode
+        st.session_state.chat_mode = not st.session_state.chat_mode
+
+
+def chat_interface():
+    st.markdown(
+        """
+        <style>
+        .user-message {
+            color: black;
+            font-weight: normal;
+            margin-bottom: 10px;
+        }
+        .ai-message {
+            color: black;
+            font-weight: bold;
+            margin-bottom: 10px;
+        }
+        /* Ensure child <p> elements inside .ai-message inherit the styles */
+        .ai-message p {
+        color: inherit; /* Use the color of the parent */
+        font-weight: inherit; /* Use the font weight of the parent */
+        }
+        </style>
+        """,
+        unsafe_allow_html=True
+    )
+
+    st.markdown("### 🕵️‍♂️ Habla con Enrique AI")
+
+    if not st.session_state.current_conversation:
+        st.info("Por favor selecciona o crea una nueva conversación.")
+        return
+
+    # Get the current conversation's history
+    current_history = st.session_state.conversations[st.session_state.current_conversation]
+
+    # Display the full chat history
+    chat_placeholder = st.empty()  # Placeholder to dynamically update the chat
+    with chat_placeholder.container():
+        for message in current_history:
+            if message["role"] == "user":
+                st.markdown(f'<div class="user-message">You: {message["content"]}</div>', unsafe_allow_html=True)
+            elif message["role"] == "assistant":
+                st.markdown(f'<div class="ai-message">🕵️‍♂️ Enrique AI: {message["content"]}</div>', unsafe_allow_html=True)
+
+    # Input and form for handling Enter or button click
+    with st.form(key="chat_form", clear_on_submit=True):
+        query = st.text_input("Escribe tu mensaje", value="", key="chat_query")
+        submit_button = st.form_submit_button("Enviar")
+
+    if submit_button:
+        if query.strip():
+            try:
+                # Append user's query to the current conversation
+                current_history.append({"role": "user", "content": query})
+
+                # Generate the assistant's response
+                with st.spinner("Generando respuesta..."):
+                    chunks = st.session_state.pipeline.retrieve_chunks(query)
+                    if chunks:
+                        system_prompt = st.session_state.pipeline.create_system_prompt(chunks)
+                        response = st.session_state.pipeline.generate_response(
+                            system_prompt, query, current_history
+                        )
+                    else:
+                        response = "No relevant information found."
+
+                    # Append assistant's response to the current conversation
+                    current_history.append({"role": "assistant", "content": response})
+
+                # Update chat dynamically
+                with chat_placeholder.container():
+                    for message in current_history:
+                        if message["role"] == "user":
+                            st.markdown(f'<div class="user-message">You: {message["content"]}</div>', unsafe_allow_html=True)
+                        elif message["role"] == "assistant":
+                            st.markdown(f'<div class="ai-message">🕵️‍♂️ Enrique AI: {message["content"]}</div>', unsafe_allow_html=True)
+
+            except Exception as e:
+                st.error(f"Error generating response: {str(e)}")
+        else:
+            st.error("Please enter a message.")
+
+
+def main():
+    st.set_page_config(page_title="Client Chat System",
+                       page_icon="https://essent-ia.com/wp-content/uploads/2024/11/cropped-cropped-Picture1.png",
+                       layout="centered")
+
+    check_password()
+    initialize_session_state()
+    admin_interface()
+
+   # if st.session_state.chat_mode:
+    chat_interface()
+
+
+if __name__ == "__main__":
+    main()